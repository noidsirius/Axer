import logging
import asyncio
import json
from collections import defaultdict
from typing import Callable, List, Tuple, Union
from ppadb.client_async import ClientAsync as AdbClient

from GUI_utils import get_elements, are_equal_elements, get_actions_from_layout
from a11y_service import A11yServiceManager
from adb_utils import load_snapshot, save_snapshot, is_android_activity_on_top, get_current_activity_name
from latte_utils import latte_capture_layout as capture_layout, get_unsuccessful_execution_result
from latte_utils import tb_navigate_next, tb_perform_select, tb_focused_node, \
    reg_execute_command, stb_execute_command, get_missing_actions
from padb_utils import ParallelADBLogger
from results_utils import AddressBook, ResultWriter
from utils import annotate_elements
from consts import EXPLORE_VISIT_LIMIT, DEVICE_NAME, ADB_HOST, ADB_PORT

logger = logging.getLogger(__name__)


class Snapshot:
    def __init__(self,
                 snapshot_name: str,
                 address_book: AddressBook,
                 visited_elements_in_app: dict = None,
                 device=None):
        self.initial_snapshot = snapshot_name
        self.tmp_snapshot = self.initial_snapshot + "_TMP"
        self.address_book = address_book
        self.writer = ResultWriter(address_book)
        self.visited_elements_in_app = {} if visited_elements_in_app is None else visited_elements_in_app
        # -------------
        self.visible_elements = []
        self.valid_resource_ids = set()
        self.valid_xpaths = {}
        self.visited_resource_ids = set()
        self.visited_xpath_count = defaultdict(int)
        self.tb_commands = []
        # -------------
        if device is None:
            client = AdbClient(host=ADB_HOST, port=ADB_PORT)
            device = asyncio.run(client.device(DEVICE_NAME))
        self.device = device

    def has_element_in_other_snapshots(self, element: dict) -> bool:
        for other_element in self.visited_elements_in_app.get(element['xpath'], []):
            if are_equal_elements(element, other_element):
                logger.debug(f"Exclude the visited element in the app {element}")
                return True
        return False

    async def emulator_setup(self) -> bool:
        """
        Loads the snapshot into emulator, configures the required services, and sets up Latte.
        Then saves the configured snapshot into Temp Snapshot.
        Finally it analyzes all elements in the screen and exclude the already seen (in other snapshots)
        :return: Whether the setup is succeeded or not
        """
        if not await load_snapshot(self.initial_snapshot, device_name=self.device.serial):
            logger.error("Error in loading snapshot")
            return False
        if await is_android_activity_on_top(device_name=self.device.serial):
            logger.error("The snapshot is broken!")
            return False
        await A11yServiceManager.setup_latte_a11y_services(tb=True)
        logger.info("Enabled A11y Services:" + str(await A11yServiceManager.get_enabled_services()))
        await asyncio.sleep(3)
        await save_snapshot(self.tmp_snapshot)
        self.writer.start_explore()
        # ------------- TODO: think about it later ----------
        # dom = await capture_layout()
        layout = await self.writer.capture_current_state(self.device, mode="exp", index="INITIAL", has_layout=True)
        self.visible_elements = get_elements(layout)
        annotate_elements(self.address_book.get_screenshot_path('exp', 'INITIAL'),
                          self.address_book.all_element_screenshot,
                          self.visible_elements,
                          outline=(255, 0, 255),
                          width=10,
                          scale=10)
        annotate_elements(self.address_book.get_screenshot_path('exp', 'INITIAL'),
                          self.address_book.all_action_screenshot,
                          get_actions_from_layout(layout),
                          outline=(255, 0, 255),
                          width=10,
                          scale=10)
        self.valid_resource_ids = set()
        self.valid_xpaths = {}
        already_visited_elements = []
        for element in self.visible_elements:
            if self.has_element_in_other_snapshots(element):
                logger.debug(f"Exclude the visited element in the app {element}")
                already_visited_elements.append(element)
                continue
            if element['resourceId']:
                self.valid_resource_ids.add(element['resourceId'])
            if element['xpath']:
                self.valid_xpaths[element['xpath']] = element
        annotate_elements(self.address_book.get_screenshot_path('exp', 'INITIAL'),
                          self.address_book.redundant_action_screenshot,
                          already_visited_elements,
                          outline=(255, 0, 255),
                          width=10,
                          scale=10)
        annotate_elements(self.address_book.get_screenshot_path('exp', 'INITIAL'),
                          self.address_book.valid_action_screenshot,
                          list(self.valid_xpaths.values()),
                          outline=(255, 0, 255),
                          width=10,
                          scale=10)
        logger.info(f"There are {len(self.valid_xpaths)} valid elements,"
                    f" and {len(already_visited_elements)} elements have been seen in other snapshots!")
        with open(self.address_book.valid_elements_path, "w") as f:
            for valid_element in self.valid_xpaths.values():
                f.write(f"{json.dumps(valid_element)}\n")
        self.visited_resource_ids = set()
        self.visited_xpath_count = defaultdict(int)
        self.tb_commands = []
        # -------------
        return True

    async def navigate_next(self, padb_logger: ParallelADBLogger) -> Tuple[str, Union[str, None]]:
        """
        Loads the Temp Sanpshot (latest snapshot in navigation), navigate to next element by TalkBack until it either
        reaches a new important element or finishes the navigation. An important element should belong to the initial
        snapshot, should not have been visited before in this or other snapshots.
        :param padb_logger: To capture the logs of Latte during TalkBack navigation
        :return: A tuple of
                'Log Message' (the logs during the navigation) and
                'Next Command' (the newly focused element). If Next Command is None, the navigation is finished.
        """
        if not await load_snapshot(self.tmp_snapshot):
            logger.debug("Error in loading snapshot")
            return "The snapshot could not be loaded!", None
        while True:
            log_message, next_command_str = await padb_logger.execute_async_with_log(tb_navigate_next())
            if next_command_str is None:
                logger.error("TalkBack cannot navigate to the next element")
                return log_message, None
            if await is_android_activity_on_top():
                logger.info("We are not in the app under test!")
                return f"The current activity is {await get_current_activity_name()}", None
            command_json = json.loads(next_command_str)
            logger.debug(f"Current element: {command_json}")
            if command_json['xpath'] != 'null':
                self.visited_xpath_count[command_json['xpath']] += 1
                if self.visited_xpath_count[command_json['xpath']] > EXPLORE_VISIT_LIMIT:
                    logger.info(
                        f"The XPath {command_json['xpath']}"
                        f" is visited more than {EXPLORE_VISIT_LIMIT} times, break. ")
                    return log_message, None
            else:
                logger.error(f"The xpath is null for element {command_json}")
            # TODO: Update visited* with next_command_json
            # TODO: Skip if the position is also the same
            if command_json['xpath'] not in self.valid_xpaths:
                self.writer.visit_element(command_json, 'skipped', None)
                logger.info("Not a valid xpath!")
                continue
            if next_command_str in self.tb_commands:
                self.writer.visit_element(command_json, 'repetitive', self.valid_xpaths[command_json['xpath']])
                logger.info("Has seen this command before!")
                continue
            if command_json['resourceId'] in self.visited_resource_ids:
                self.writer.visit_element(command_json, 'repetitive', self.valid_xpaths[command_json['xpath']])
                logger.info("Has seen this resourceId")
                continue
            if self.visited_xpath_count[command_json['xpath']] > 1:  # TODO: Configurable
                self.writer.visit_element(command_json, 'repetitive', self.valid_xpaths[command_json['xpath']])
                logger.info("Has seen this xpath more than twice")
                continue
            self.writer.visit_element(command_json, 'selected', self.valid_xpaths[command_json['xpath']])
            # TODO: make it a counter
            if command_json['resourceId'] != 'null':
                self.visited_resource_ids.add(command_json['resourceId'])
            break
        return log_message, next_command_str

    async def explore(self) -> bool:
        if not await self.emulator_setup():
            logger.error("Error in emulator setup!")
            return False
        padb_logger = ParallelADBLogger(self.device)
        await self.writer.capture_current_state(self.device, mode="exp",
                                                index=self.writer.get_action_index(),
                                                log_message="First State",
                                                has_layout=True)
        next_focused_element = None
        while True:
            logger.info(f"Action Index: {self.writer.get_action_index()}")
            await save_snapshot(self.tmp_snapshot)
            click_command_str = await tb_focused_node()
            if click_command_str is not None:
                if click_command_str != next_focused_element and next_focused_element is not None:
                    logger.error(f"The current focused element is different from the navigation's result."
                                 f"Current: {click_command_str}, NextFocusedElement: {next_focused_element}")
                self.tb_commands.append(click_command_str)
                # ------------------- Start TalkBack Select ---------------
                log_message, tb_result = await padb_logger.execute_async_with_log(tb_perform_select())
                tb_layout = await self.writer.capture_current_state(self.device,
                                                                    mode="tb",
                                                                    index=self.writer.get_action_index(),
                                                                    log_message=log_message)
                # ------------------- Start Regular Select ---------------
                if not await load_snapshot(self.tmp_snapshot):
                    logger.error("Error in loading snapshot")
                    return False
                logger.info("Now with regular executor")
                log_message, reg_result = await padb_logger.execute_async_with_log(reg_execute_command(click_command_str))
                reg_layout = await self.writer.capture_current_state(self.device,
                                                                     mode="reg",
                                                                     index=self.writer.get_action_index(),
                                                                     log_message=log_message)
                # ------------------- Add action to results ---------------
                self.writer.add_action(element=json.loads(click_command_str),
                                       tb_action_result=tb_result,
                                       reg_action_result=reg_result)
            else:
                logger.error(f"The focused node is None, expected focused node: {next_focused_element}")
            # ------------------- Navigate Next -------------------
            tb_navigate_log, next_focused_element = await self.navigate_next(padb_logger)
            if not next_focused_element:
                logger.info("Navigation is finished!")
                self.writer.write_last_navigate_log(tb_navigate_log)
                break
            logger.debug("Next focused element is " + next_focused_element)
            await self.writer.capture_current_state(self.device, mode="exp",
                                                    index=self.writer.get_action_index(),
                                                    log_message=tb_navigate_log,
                                                    has_layout=True)
<<<<<<< HEAD
=======
            logger.info("Get another snapshot")
            await save_snapshot(self.tmp_snapshot)
            self.tb_commands.append(click_command_str)
>>>>>>> 1ba4e4df
            # ------------------- End Navigate Next -------------------
            logger.info("Groundhug Day!")

        annotate_elements(self.address_book.get_screenshot_path('exp', 'INITIAL'),
                          self.address_book.visited_action_screenshot,
                          [json.loads(str_command) for str_command in self.tb_commands],
                          outline=(255, 0, 255),
                          width=10,
                          scale=10)
        logger.info("Done Exploring!")
        return True

    async def get_important_actions(self) -> List:
        if not await load_snapshot(self.initial_snapshot):
            logger.error("Error in loading snapshot")
            return []
        dom = await capture_layout()
        all_actions = get_actions_from_layout(dom)
        result = []
        for element in all_actions:
            if self.has_element_in_other_snapshots(element):
                logger.debug(f"Sighted: Exclude the visited element in the app {element}")
                continue
            result.append(element)
        return result

    def get_tb_done_actions(self):
        result = []
        explore_result = []
        with open(self.address_book.action_path) as f:
            for line in f.readlines():
                explore_result.append(json.loads(line))
        for action in explore_result:
            result.append(action['element'])
        return result

    async def validate_by_stb(self):
        logger.info("Validating remaining actions.")
        self.writer.start_stb()
        if not await load_snapshot(self.initial_snapshot):
            logger.error("Error in loading snapshot")
            return []
        await asyncio.sleep(2)
        important_actions = await self.get_important_actions()
        tb_done_actions = self.get_tb_done_actions()
        tb_undone_actions = get_missing_actions(important_actions, tb_done_actions)
        logger.info(f"There are {len(tb_undone_actions)} missing actions in explore!")
        initial_layout = await self.writer.capture_current_state(self.device, 's_exp', 'INITIAL')
        annotate_elements(self.address_book.get_screenshot_path('s_exp', 'INITIAL'),
                          self.address_book.s_action_screenshot,
                          tb_undone_actions,
                          outline=(255, 0, 255),
                          width=10,
                          scale=10)
        is_in_app_activity = not await is_android_activity_on_top()
        padb_logger = ParallelADBLogger(self.device)
        if is_in_app_activity:
            for index, action in enumerate(tb_undone_actions):
                logger.info(
                    f"Missing action {self.writer.get_action_index()}, count: {index} / {len(tb_undone_actions)}")
                if not await load_snapshot(self.initial_snapshot):
                    logger.error("Error in loading snapshot")
                    return []
                reg_log_message, reg_result = await padb_logger.execute_async_with_log(
                    reg_execute_command(json.dumps(action)))
                reg_layout = await self.writer.capture_current_state(self.device, "s_reg",
                                                                     self.writer.get_action_index(),
                                                                     log_message=reg_log_message)
                if reg_layout == initial_layout or reg_result.state != 'COMPLETED':  # the action is not meaningful
                    logger.info(f"Writing action {self.writer.get_action_index()}")
                    self.writer.add_action(action, get_unsuccessful_execution_result("UNKNOWN"), reg_result,
                                           is_sighted=True)
                    continue

                if not await load_snapshot(self.initial_snapshot):
                    logger.error("Error in loading snapshot")
                    return []

                stb_log_message, stb_result = await padb_logger.execute_async_with_log(
                    stb_execute_command(json.dumps(action)))
                stb_layout = await self.writer.capture_current_state(self.device, "s_tb",
                                                                     self.writer.get_action_index(),
                                                                     log_message=stb_log_message)

                logger.info(f"Writing action {self.writer.get_action_index()}")
                self.writer.add_action(action, stb_result, reg_result, is_sighted=True)
        logger.info("Done validating remaining actions.")<|MERGE_RESOLUTION|>--- conflicted
+++ resolved
@@ -228,12 +228,6 @@
                                                     index=self.writer.get_action_index(),
                                                     log_message=tb_navigate_log,
                                                     has_layout=True)
-<<<<<<< HEAD
-=======
-            logger.info("Get another snapshot")
-            await save_snapshot(self.tmp_snapshot)
-            self.tb_commands.append(click_command_str)
->>>>>>> 1ba4e4df
             # ------------------- End Navigate Next -------------------
             logger.info("Groundhug Day!")
 
