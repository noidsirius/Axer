import unittest

from GUI_utils import Node
from command import Command, ClickCommand, NextCommand, PreviousCommand, SelectCommand, BackCommand, SleepCommand, \
    create_command_from_dict, TypeCommand


class TestCommand(unittest.TestCase):
    def test_command_constructors(self):
        self.assertEqual("NOP", Command().action)
        unknown_command = create_command_from_dict({'action': 'unknown', 'attribute': 34})
        self.assertEqual("NOP", unknown_command.action)

    def test_click_command(self):
        node = Node(text="dummy_text", checked=True)
        click_command = ClickCommand(target=node)
        self.assertEqual("click", click_command.action)
        self.assertEqual("dummy_text", click_command.target.text)
        self.assertTrue(click_command.target.checked)
        click_command = create_command_from_dict({'action': 'click', 'target': node.toJSON()})
        self.assertIsInstance(click_command, ClickCommand)
        self.assertEqual("dummy_text", click_command.target.text)
        self.assertTrue(click_command.target.checked)

    def test_type_command(self):
        node = Node(class_name="my_class")
        type_command = TypeCommand(target=node, text='new_text')
        self.assertEqual("type", type_command.action)
        self.assertEqual("my_class", type_command.target.class_name)
        type_command = create_command_from_dict({'action': 'type', 'target': node.toJSON()})
        self.assertIsInstance(type_command, TypeCommand)
        self.assertEqual("", type_command.text)
        type_command = create_command_from_dict({'action': 'type', 'target': node.toJSON(), 'text': 'my_new_text'})
        self.assertIsInstance(type_command, TypeCommand)
        self.assertEqual("my_new_text", type_command.text)

<<<<<<< HEAD

=======
>>>>>>> 2003a2de
    def test_navigate_commands(self):
        self.assertEqual("next", NextCommand().action)
        self.assertEqual("previous", PreviousCommand().action)
        self.assertEqual("select", SelectCommand().action)
        self.assertEqual("back", BackCommand().action)
        self.assertIsInstance(create_command_from_dict({'action': 'next'}), NextCommand)
        self.assertIsInstance(create_command_from_dict({'action': 'previous'}), PreviousCommand)
        self.assertIsInstance(create_command_from_dict({'action': 'select'}), SelectCommand)
        self.assertIsInstance(create_command_from_dict({'action': 'back'}), BackCommand)

    def test_sleep_command(self):
        sleep_command = SleepCommand(delay=200)
        self.assertEqual("sleep", sleep_command.action)
        self.assertEqual(200, sleep_command.delay)
        self.assertEqual(0, SleepCommand().delay)
        self.assertEqual(0, SleepCommand(delay=-10).delay)
        sleep_command = create_command_from_dict({'action': 'sleep', 'delay': '300'})
        self.assertIsInstance(sleep_command, SleepCommand)
        self.assertEqual(300, sleep_command.delay)

<|MERGE_RESOLUTION|>--- conflicted
+++ resolved
@@ -34,10 +34,6 @@
         self.assertIsInstance(type_command, TypeCommand)
         self.assertEqual("my_new_text", type_command.text)
 
-<<<<<<< HEAD
-
-=======
->>>>>>> 2003a2de
     def test_navigate_commands(self):
         self.assertEqual("next", NextCommand().action)
         self.assertEqual("previous", PreviousCommand().action)
